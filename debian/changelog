--- conflicted
+++ resolved
@@ -1,11 +1,7 @@
   [Graeme Weatherill]
-<<<<<<< HEAD
   * Adds support for GMPEs to be implemented in the form of HDF5 binary tables
-  
-=======
   * Adds `__repr__` method to scalerel and MFD base classes
 
->>>>>>> ecaa0d1f
   [Michele Simionato]
   * Now hazardlib unofficially supports Python 3
   * Added support for python setup.py test
