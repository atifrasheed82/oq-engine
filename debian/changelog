  [Michele Simionato]
<<<<<<< HEAD
  * Saved half the space in absence of insured_losses in the event based risk
    calculator
=======
  * Rewritten the CSV exporters for dmg_by_asset, dmg_by_taxo and dmg_total
>>>>>>> c3c1d310
  * Added CSV exporters for the ground motion fields
  * Stored `time_events` and `CostCalculator` in the datastore as arrays
  * Made possible to generate the report even for descriptions with
    non-ASCII characters
  * Added a tag `riskInvestigationTime` to the exported loss maps and curves
  * Made customizable the header of CSV files

python-oq-risklib (0.11.0-0~precise01) precise; urgency=low

  [Daniele Viganò, Matteo Nastasi]
  * Updates Copyrights to 2016 and uniformized headers

  [Michele Simionato]
  * Raised an error early if there is a PoE=1 for classical damage
    calculations
  * Introduced a cutoff for minIML=0 in continuous fragility functions
  * Fixed the `ses_ratio` when the number of samples is greater than 1
  * Changed the order of the arguments in the commands `oq-lite show` and
    `oq-lite export`
  * Fixed a subtle bug: now the epsilons are correctly associated to the
    assets because `asset.idx` is correctly set
  * Removed the `assets_by_site` pickled array from the datastore
  * Fixed the XML exporters for loss maps/curves mean and quantiles
  * Now it is possible to override (most) configuration parameters with the
    command `oq-lite run --param NAME1=VALUE1 NAME2=VALUE2 ...`
  * Enhanced the reports generated by `oq-lite info --report` and
    `oq-lite show fullreport`
  * Made the check on the costs more forgiving for damage calculators
  * Optimized the source model parsing
  * Serialized in HDF5 format the CompositionInfo object
  * Fixed the initial accumulator in the EventBasedRuptureCalculator

  [Anirudh Rao]
  * Removed the extra ScenarioDamage demo
  * Removed unused parameters from the risk demo job files
    (including `asset_hazard_distance` and `intensity_measure_types`)

  [Graeme Weatherill]
  * Incorporated ArbitraryMFD and YoungsCoppersmithMFD into the supported
    MFDs

  [Michele Simionato]
  * Added a validation on the IMT for fragility functions in NRML 0.5 format
  * Fixed an ordering bug in `get_scenario_from_nrml`
  * Saved the site collection and the risk models in HDF5 format
  * Renamed `fatalities` to `occupants` to be consistent with the
    convention on the file names of the risk models
  * Introduced a serialization protocol to save objects in the datastore

  [Matteo Nastasi]
  * Added framework to run bash scripts tests and collect associated
    xunit report
  * Used the python-prctl library to automatically kill processes when
    the parent dies unexpectedly (linux-only)

  [Michele Simionato]
  * Unified the calculators classical and classical_tiling
  * The epsilon_matrix is not saved anymore
  * Source filtering is now on demand, depending on the parameter
    `filter_sources`.
  * Refactored the source filtering/splitting mechanism and improved
    substantially the classical_tiling calculator
  * Managed correctly the case of vulnerability functions with a different
    number of loss ratios
  * Now the flag `individual_curves` is honored for aggregate curves
    in the event based risk calculator
  * Fixed a bug breaking the compution of statistics of aggregate curves
    with insured losses
  * Added a validation on the cost type in the exposure
  * Added a validation for missing region_grid_spacing
  * Added a cross validation for the `time_event` parameter
  * Added a validation for empty descriptions in fragility models
  * Changed the classical_tiling calculator to split the heavy sources first
  * Fixed the GMPETable GSIM and added an end-to-end test for it
  * Changed the management of the seeds in the event based calculator:
    now we generate a seed per each rupture
  * Worked around a bug in h5py.Group.visitems in Ubuntu 12.04
  * Reduced the precision of the site mesh to 32 bits
  * The source model logic tree parser supports NRML 0.5
  * Reduced the precision of the scenario_damage outputs to 32 bits
  * Added an XML exporter for the UHS curves
  * Rewritten the classical_tiling calculator in oq-lite
  * Fixed a bug when exporting the hazard curves in presence of quantiles/means
  * Improved the header of the exported CSV files, to make it QGIS-friendly
  * Fixed a bug in the avg_losses for the event based risk calculator
  * Keep exporting files, even if they are empty
  * Exported information about the realizations into a csv file
  * Ported the disaggregation calculator to oq-lite
  * Added IMT information in the hazard curve XML exporter
  * Fixed a small bug in classical_damage for steps_per_interval = 1

 -- Matteo Nastasi (GEM Foundation) <nastasi@openquake.org>  Mon, 15 Feb 2016 11:04:31 +0100

python-oq-risklib (0.10.0-0~precise01) precise; urgency=low

  [Michele Simionato]
  * Ported the classical_bcr calculator to oq-lite
  * Added a check on the uniform_hazard_spectra parameter depending on the IMTs
  * Fixed a sorting error in the CSV exporters by asset
  * Fully ported the classical_risk calculator to oq-lite
  * Removed the (unused and experimental) loss fractions functionality from
    the classical_risk calculator
  * Added a check for the case of no assets within the region
  * Fixed the check for missing taxonomies in the risk model
  * Added `--profile` flag to oq-lite run
  * The performance info has been moved fully in the datastore
  * Saved one loss table per realization in the datastore
  * Fixed a bug in the oq-lite exporter of the hazard maps
  * Removed a spurious comma from the rupture tag
  * Removed the epsilon_sampling feature from event_based_risk

 -- Matteo Nastasi (GEM Foundation) <nastasi@openquake.org>  Mon, 14 Dec 2015 10:12:22 +0100

python-oq-risklib (0.9.0-0~precise01) precise; urgency=low

  [Graeme Weatherill]
  * Added fault geometry epistemic uncertainties to the source model logic tree

  [Michele Simionato]
  * Fixed the `oq-lite show --rlzs` command
  * Fixed a minor bug in the source writer for nodalPlane nodes
  * Added an attribute `discretization` to `areaGeometry` nodes
  * Added a command oq-lite show_attrs to display the attributes of a HDF5
    dataset
  * Added flags `asset_loss_table` (default False) and `avg_losses`
    (default True) to build the event loss table and the average losses
    per asset respectively
  * Added a check on the cost types read from the exposure

  [Matteo Nastasi]
  * Demos moved to /usr/share/openquake/risklib

  [Michele Simionato]
  * Added outputs `agg_curve-rlzs` and `agg_curve-stats` in the HDF5 file
  * Changed the storage of the event based risk outputs in the HDF5 file
  * Added a consistency check between the risk model keys in the job.ini and
    the risk model files
  * Scenario Risk and Scenario Damage calculators can work with a single
    configuration file now
  * When computing insured losses for an exposure without deductible and
    insuredLimit, raise an error early
  * Improved the export names of the oq-lite calculators
  * Updated all the risk demos
  * Changed the EventBasedRisk demo to produce loss curves
  * Fixed a bug with the error management: now a critical error in the
    the pre-calculation stops the whole computation and there is a single
    traceback
  * Improved the memory consumption and data transfer of the event_based_risk
    calculator
  * All data of a computation are now stored in a single calc_XXX.hdf5 file
  * The ProbabilisticEventBased risk demo works with a single job.ini
  * Added support for NRML 0.5 for fragility functions and deprecated NRML 0.4
  * Added a ConsequenceModel parser and implemented the calculation of
    consequences in the scenario_damage calculator

  [Matteo Nastasi]
  * Imposed version for python-h5py dependency, Ubuntu 12.04 will use
    backported version from GEM repository

  [Michele Simionato]
  * Added a test for a bug of h5py version 2.0.1
  * Added a check for specific_assets not in the exposure
  * Added XML exports for the hazard curves
  * Enhanced the .rst report with info about the exposure and the source model
  * Changed the PerformanceMonitor to write only on the controller
  * Introduced HDF5 outputs for the scenario_risk calculator
  * Introduced HDF5 outputs for the scenario_damage calculator
  * Added the ability to read scenario NRML files
  * Silenced an ElementTree warning
  * Added a test with multiple assets on the same site
  * Improved the error message for invalid exposures
  * Fixed a few tests on Windows

 -- Matteo Nastasi (GEM Foundation) <nastasi@openquake.org>  Tue, 17 Nov 2015 10:57:39 +0100

python-oq-risklib (0.8.0-0~precise01) precise; urgency=low

  [Michele Simionato]
  * Added a --pdb flag
  * Added validation to the source IDs
  * It is now possible to pass arguments to the GSIMs in the logic tree file
  * Added data transfer information to the CSV reports
  * Fixed several bugs in the ebr calculator
  * The composite source model is saved in the HDF5 file
  * Added a command 'oq-lite info --report job.ini' to produce a report
    on a calculation without running it
  * Negative calculations IDs are recognized in the oq-lite commands
  * The GMFs are saved in the HDF5 file
  * Added vulnerability functions with Probability Mass Function
  * oq-lite has now a 'reduce' command to reduce large computations
  * The epsilon_matrix is now saved in HDF5 format
  * Fixed a bug in apply_reduce when the first argument is a numpy array
  * Added a functionality 'write_source_model' to serialize sources in XML

 -- Matteo Nastasi (GEM Foundation) <nastasi@openquake.org>  Wed, 23 Sep 2015 15:17:28 +0200

python-oq-risklib (0.7.2-0~precise01) precise; urgency=low

  [Matteo Nastasi]
  * Packaging system improvement

  [Michele Simionato]
  * Fixed an ordering bug in the GSIM logic tree

 -- Matteo Nastasi (GEM Foundation) <nastasi@openquake.org>  Fri, 05 Jun 2015 11:55:09 +0200

python-oq-risklib (0.7.1-0~precise01) precise; urgency=low

  [Michele Simionato]
  * Fixed an export bug in the scenario_damage calculator: now the case of
    multiple assets on the same location is treated correctly

 -- Matteo Nastasi (GEM Foundation) <nastasi@openquake.org>  Wed, 20 May 2015 09:58:07 +0200

python-oq-risklib (0.7.0-1~precise01) precise; urgency=low

  [Matteo Nastasi, Daniele Viganò]
  * Fixed dependencies version management

 -- Matteo Nastasi (GEM Foundation) <nastasi@openquake.org>  Thu, 07 May 2015 13:56:09 +0200

python-oq-risklib (0.7.0-0~precise01) precise; urgency=low

  [Matteo Nastasi, Daniele Viganò]
  * Add binary package support for both Ubuntu 12.04 (Precise)
    and Ubuntu 14.04 (Trusty)

  [Michele Simionato]
  * Added a check on invalid IMTs when using the JB2009 correlation model
  * Made sure that the site collection is ordered by (lon, lat) in all cases
  * Extended the scenario calculators so that they can manage multiple GSIMs
    at the same time
  * Ported the event_based calculator to oq-lite (except disaggregation)
  * Introduced a DataStore class to save either generic pickled objects or
    numpy arrays; if installed, it can use the h5py library
  * Added defaults to the parameters in job.ini
  * Extended the 'oq-lite info' command to plot some useful informations
    about the source model
  * Ported the classical_risk calculator to oq-lite
  * Added an 'oq-lite pick_rlzs' command to display the distance of the
    hazard curves from the mean, by using the RMSEP distance
  * Ported the scenario_risk calculator to oq-lite
  * Added a check to forbid exposures with an asset number=0
  * In the tests you can compare for equality files containing numbers, possibly
    ignoring the last digits
  * Increased the number of SES generated by the demo
    ProbabilisticEventBased from 10 to 200
  * For the event based calculator, print the site index where the discrepancy
    with the classical hazard curves is greater
  * Now the engine is able to gunzip transparently the logic tree files too
  * Added a convergency test for the hazard curves generated by the event
    based calculator when the number of samples is high
  * Added a script to reduce large source models and large exposure models
  * Fixed a bug in the NRML writer for nodes with value=0
  * Added a 'plot' command to oq-lite

 -- Matteo Nastasi (GEM Foundation) <nastasi@openquake.org>  Thu, 07 May 2015 10:51:21 +0200

python-oq-risklib (0.6.0-1) precise; urgency=low

  [Matteo Nastasi]
  * Wrong oq-hazardlib version dependency fixed

 -- Matteo Nastasi (GEM Foundation) <nastasi@openquake.org>  Fri, 27 Feb 2015 11:54:22 +0100

python-oq-risklib (0.6.0-0) precise; urgency=low

  [Michele Simionato]
  * Changed the event based risk demo to use fully the specific assets feature
  * Implemented export of SESCollections
  * Classical tiling calculator in oq-lite
  * Raise an error if there are assets missing the number attribute
  * Added a prefilter flag
  * Moved the management of zipfiles into oq-lite
  * Export lon and lat in the hazard curves
  * Simplified the management of GMPE logic tree realizations
  * Towards supporting Ubuntu 14.04
  * Fixed error when minIML|maxIML are missing in the fragility model
  * Ported the generation of UHS curves into risklib
  * Better error message for duplicated IMLs
  * Implemented hazard map export in oq-lite
  * Create the export_dir if possible
  * Moved the demos inside oq-risklib
  * Now sites can be extracted from the site_model.xml file
  * Fixed the oversampling bug
  * Added a warning in case of oversampling
  * Provided a user-friendly string representation of the class RlzsAssoc
  * Added classical damage QA tests
  * Add a test case for sampling two source models of different weight
  * Implemented classical damage calculator
  * Moved hazard maps and mean and quantile functions from the engine into risklib
  * Added a check for duplicated branchset IDs
  * If export_dir is not given, save on $HOME

 -- Matteo Nastasi (GEM Foundation) <nastasi@openquake.org>  Wed, 25 Feb 2015 17:04:04 +0100

python-oq-risklib (0.5.1-0) precise; urgency=low

  * consistency in version management between debian/ubuntu package and
    library from git sources

 -- Matteo Nastasi (GEM Foundation) <nastasi@openquake.org>  Thu, 18 Dec 2014 15:42:53 +0100

python-oq-risklib (0.5.0-1) precise; urgency=low

  * Fixed version in the documentation
  * Removed an incorrect warning
  * Scenario damage tests
  * Added a DamageWriter class and the expected outputs for the ScenarioDamage
    QA tests
  * Improve the error message when the user sets the wrong calculation_mode
  * Moved get_realizations from the engine into commonlib
  * Added more validation to dictionaries
  * Added a new parameter complex_fault_mesh_spacing
  * Ported the scenario tests to oq-lite
  * Added a get_params utility
  * Simplified the monitoring
  * Add the QA tests data removed from the engine
  * Added a forgotten .rst file
  * Use shallow-clone to improve CI builds speed
  * Fix documentation
  * Merged commonlib inside risklib
  * Move the calculation of input/output weights into commonlib
  * The export_dir is now always given
  * Small fixes to commonlib
  * Better error message for regions that cannot be discretized
  * Fixed precision
  * Add a facility to read source models in commonlib
  * Add an hard limit to check_mem_usage()
  * Fixed test_different_levels_ok
  * Removed an excessive validation
  * Added a validation is_valid_hazard_curves
  * Reverted the check on duplicated vulnerabilitySetID
  * Improved the validation of vulnerability models
  * Examples, tests and notebook for the feature of oq-lite
  * Some refactoring of the classes RiskModel and RiskInput
  * Basic support for risk calculators in commonlib
  * Building the documentation of risklib and some refactoring
  * Build the documentation of commonlib
  * Support of the oq-lite command-line tool
  * Converting the region_constraint into a WKT polygon in commonlib, not in
    the engine
  * Fixed a subtle ImportError
  * Added a forgotten file
  * Support for the simplification of the risk calculators
  * Rewritten the RiskModel class and refactored the Workflow classes
  * Loss per event per asset
  * Dependency check
  * Updated version of risklib
  * Merged nrmllib inside commonlib
  * Added get_exposure and some refactoring
  * Changed the RiskModel API
  * The investigationTime attribute is optional
  * Use the new validation mechanism for vulnerability/fragility functions
  * Reflected the change in risklib
  * Fixed typo in an error message
  * reversed edges to make complex surface comply with Aki & Richards conven...
  * Moved the node context manager to the node library
  * Better debugging representation of a node
  * The maximum_distance must be mandatory in all hazard calculators
  * Restored the NrmlHazardlibConverter
  * Used PlanarSurface.from_corner_points
  * Improved the validation on PMF
  * Added a generic SourceConverter class for all sources, including the
    NonParametric ones
  * Added a lazy function read_nodes
  * Added a "node_factory" validation facility to the node library
  * Rewritten the openquake validation mechanism; now it is done in commonlib
  * Support validation code for the engine
  * Added a few validation functions
  * Added a validation on the GSIM name
  * Added MeanLossTestCase and some comments/docstrings
  * Small improvements
  * Logging the size of received data, to assess the stress on rabbitmq
  * Parallel filtering
  * Fixed the branch ordering
  * Ordering the sources after splitting-filtering them
  * Added an EpsilonProvider class
  * Introduced get_epsilons
  * Improved the splitting mechanism
  * Fix an ordering on the exported GMF
  * Moved parse_config from the engine to commonlib
  * Given a proper ordering to BranchTuples
  * Decoupled the sampling logic from the GsimLogicTree class
  * Get more information about the number of realizations in full enumeration
  * Small refactoring of the block-splitting routines
  * Fixed the sampling in GsimLogicTree
  * Small changes to support the refactoring on the engine side
  * packager.sh: missing update fixed
  * Risk loaders
  * Added a property .imts to the RiskModel class
  * The rupture seed is now visible in the XML file
  * Made explicit the dependence from the getters
  * GMPE logic tree fix
  * Many improvements to make the SourceCollector more usable from the
    command-line
  * Fix for the case of empty SES
  * Add a debug flag to enable set -x in packager.sh
  * Improved the SourceCollector
  * Fix gmf duplication
  * Removed logictree.enumerate_paths
  * Moved modules to manage sources and logic trees from the engine
  * Minor refactoring of scientific.scenario_damage
  * Reflected the API change in risklib
  * Refactoring of risklib needed to solve the problem of the block size
    dependence
  * Remove CalculationUnit
  * Removed some useless code from risklib
  * Fix branch var to be compliant within the new CI git plugin
  * Updates Copyright to 2014
  * rupture_to_element facility
  * Ci devtest
  * Renamed common->commonlib
  * Add setup.py
  * Improved validation and some cleanup
  * Decouple the gsim logic tree from the SES output and remove dead code
  * Moved the tests directory inside the package
  * Refactored the conversion library
  * More work on the conversion/validation library
  * Add loss type to risk outputs
  * Pull request for the validation library
  * Standard Loss map GeoJSON
  * Exporting the GMF in XML should not require keeping all the tree in memory
  * No unicode + StringIO in tests
  * Fix parsing of isAbsolute
  * Insured loss curves statistics
  * Csv tools
  * Fixed the streaming xml writer
  * Hazard Curve GeoJSON parser
  * GeoJSON map node values should be floats
  * Node library
  * Ruptures now have a tag attribute
  * Revise insured losses algorithm
  * Added an InvalidFile exception
  * Add stdDevLoss field
  * Compute Curve stats
  * Implemented a StreamingXMLWriter
  * Minor optimizations by using memoization
  * Fix quantile maps computation
  * Fix Asset statistics
  * NRML parsers/writers should be able to accept either file paths or
    file-like objects
  * Refactoring: added risk workflows
  * Add '__version__' to package init
  * Hazard map GeoJSON writer
  * GeoJSON LossMap Writer
  * Remove 'ndenumerate'

 -- Matteo Nastasi (GEM Foundation) <nastasi@openquake.org>  Wed, 10 Dec 2014 11:17:03 +0100

python-oq-risklib (0.3.0-1) precise; urgency=low

  * Lxc sandbox - improved CI with sandboxed source tests (LP: #1177319)
  * Refactoring: remove curve module (LP: #1174231)
  * Update Event Based algorithm (LP: #1168446)
  * Fix sampling in lognormaldistribution when mean = 0, covs = 0
    (LP: #1167863)
  * Strictly increasing vulnerability function in classical calculator
    (LP: #1165076)
  * Added concurrent.futures to risklib (temporary solution)
  * Update average loss formula (LP: #1156557)
  * Added AGPL license file
  * Refactoring needed to support Structure dependent IMT in scenario damage
    (LP: #1154549)
  * Implemented scenario_damage and scenario directly in risklib (LP: #1154110)
  * Make the risklib able to read csv inputs (LP: #1154110)
  * Fix OQ Engine fails working end-to-end when there is a different number of
    gmvs per site (LP: #1144388)
  * Fix Insured losses computation
  * Removed Asset and AssetOutput classes
  * Small refactoring of the FragilityFunctions so that it is easier to
    instantiate them from the FragilityModelParser in nrml (LP: #1100235)

 -- Matteo Nastasi (GEM Foundation) <nastasi@openquake.org>  Mon, 24 Jun 2013 16:31:18 +0200

python-oq-risklib (0.2.0-1) precise; urgency=low

  * Rename of the package and namespace refactoring

 -- Matteo Nastasi (GEM Foundation) <nastasi@openquake.org>  Sat, 09 Feb 2013 10:18:32 +0100

python-oq-risklib (0.1.0-1) precise; urgency=low

  * Upstream release

 -- Matteo Nastasi (GEM Foundation) <nastasi@openquake.org>  Wed, 12 Dec 2012 17:06:39 +0100<|MERGE_RESOLUTION|>--- conflicted
+++ resolved
@@ -1,10 +1,7 @@
   [Michele Simionato]
-<<<<<<< HEAD
   * Saved half the space in absence of insured_losses in the event based risk
     calculator
-=======
   * Rewritten the CSV exporters for dmg_by_asset, dmg_by_taxo and dmg_total
->>>>>>> c3c1d310
   * Added CSV exporters for the ground motion fields
   * Stored `time_events` and `CostCalculator` in the datastore as arrays
   * Made possible to generate the report even for descriptions with
