  [Michele Simionato]
<<<<<<< HEAD
  * Added a consistency check between the risk model keys in the job.ini and
    the risk model files
=======
  * Improved the export names of the oq-lite calculators
  * Updated all the risk demos
  * Changed the EventBasedRisk demo to produce loss curves
  * Fixed a bug with the error management: now a critical error in the
    the pre-calculation stops the whole computation and there is a single
    traceback
>>>>>>> 0d2cffc8
  * Improved the memory consumption and data transfer of the event_based_risk
    calculator
  * The ProbabilisticEventBased risk demo works with a single job.ini
  * Added support for NRML 0.5 for fragility functions and deprecated NRML 0.4
  * Added a ConsequenceModel parser and implemented the calculation of
    consequences in the scenario_damage calculator

  [Matteo Nastasi]
  * Imposed version for python-h5py dependency, Ubuntu 12.04 will use
    backported version from GEM repository

  [Michele Simionato]
  * Added a test for a bug of h5py version 2.0.1
  * Added a check for specific_assets not in the exposure
  * Added XML exports for the hazard curves
  * Enhanced the .rst report with info about the exposure and the source model
  * Changed the PerformanceMonitor to write only on the controller
  * Introduced HDF5 outputs for the scenario_risk calculator
  * Introduced HDF5 outputs for the scenario_damage calculator
  * Added the ability to read scenario NRML files
  * Silenced an ElementTree warning
  * Added a test with multiple assets on the same site
  * Improved the error message for invalid exposures
  * Fixed a few tests on Windows

python-oq-risklib (0.8.0-0~precise01) precise; urgency=low

  [Michele Simionato]
  * Added a --pdb flag
  * Added validation to the source IDs
  * It is now possible to pass arguments to the GSIMs in the logic tree file
  * Added data transfer information to the CSV reports
  * Fixed several bugs in the ebr calculator
  * The composite source model is saved in the HDF5 file
  * Added a command 'oq-lite info --report job.ini' to produce a report
    on a calculation without running it
  * Negative calculations IDs are recognized in the oq-lite commands
  * The GMFs are saved in the HDF5 file
  * Added vulnerability functions with Probability Mass Function
  * oq-lite has now a 'reduce' command to reduce large computations
  * The epsilon_matrix is now saved in HDF5 format
  * Fixed a bug in apply_reduce when the first argument is a numpy array
  * Added a functionality 'write_source_model' to serialize sources in XML

 -- Matteo Nastasi (GEM Foundation) <nastasi@openquake.org>  Wed, 23 Sep 2015 15:17:28 +0200

python-oq-risklib (0.7.2-0~precise01) precise; urgency=low

  [Matteo Nastasi]
  * Packaging system improvement

  [Michele Simionato]
  * Fixed an ordering bug in the GSIM logic tree

 -- Matteo Nastasi (GEM Foundation) <nastasi@openquake.org>  Fri, 05 Jun 2015 11:55:09 +0200

python-oq-risklib (0.7.1-0~precise01) precise; urgency=low

  [Michele Simionato]
  * Fixed an export bug in the scenario_damage calculator: now the case of
    multiple assets on the same location is treated correctly

 -- Matteo Nastasi (GEM Foundation) <nastasi@openquake.org>  Wed, 20 May 2015 09:58:07 +0200

python-oq-risklib (0.7.0-1~precise01) precise; urgency=low

  [Matteo Nastasi, Daniele Viganò]
  * Fixed dependencies version management

 -- Matteo Nastasi (GEM Foundation) <nastasi@openquake.org>  Thu, 07 May 2015 13:56:09 +0200

python-oq-risklib (0.7.0-0~precise01) precise; urgency=low

  [Matteo Nastasi, Daniele Viganò]
  * Add binary package support for both Ubuntu 12.04 (Precise)
    and Ubuntu 14.04 (Trusty)

  [Michele Simionato]
  * Added a check on invalid IMTs when using the JB2009 correlation model
  * Made sure that the site collection is ordered by (lon, lat) in all cases
  * Extended the scenario calculators so that they can manage multiple GSIMs
    at the same time
  * Ported the event_based calculator to oq-lite (except disaggregation)
  * Introduced a DataStore class to save either generic pickled objects or
    numpy arrays; if installed, it can use the h5py library
  * Added defaults to the parameters in job.ini
  * Extended the 'oq-lite info' command to plot some useful informations
    about the source model
  * Ported the classical_risk calculator to oq-lite
  * Added an 'oq-lite pick_rlzs' command to display the distance of the
    hazard curves from the mean, by using the RMSEP distance
  * Ported the scenario_risk calculator to oq-lite
  * Added a check to forbid exposures with an asset number=0
  * In the tests you can compare for equality files containing numbers, possibly
    ignoring the last digits
  * Increased the number of SES generated by the demo
    ProbabilisticEventBased from 10 to 200
  * For the event based calculator, print the site index where the discrepancy
    with the classical hazard curves is greater
  * Now the engine is able to gunzip transparently the logic tree files too
  * Added a convergency test for the hazard curves generated by the event
    based calculator when the number of samples is high
  * Added a script to reduce large source models and large exposure models
  * Fixed a bug in the NRML writer for nodes with value=0
  * Added a 'plot' command to oq-lite

 -- Matteo Nastasi (GEM Foundation) <nastasi@openquake.org>  Thu, 07 May 2015 10:51:21 +0200

python-oq-risklib (0.6.0-1) precise; urgency=low

  [Matteo Nastasi]
  * Wrong oq-hazardlib version dependency fixed

 -- Matteo Nastasi (GEM Foundation) <nastasi@openquake.org>  Fri, 27 Feb 2015 11:54:22 +0100

python-oq-risklib (0.6.0-0) precise; urgency=low

  [Michele Simionato]
  * Changed the event based risk demo to use fully the specific assets feature
  * Implemented export of SESCollections
  * Classical tiling calculator in oq-lite
  * Raise an error if there are assets missing the number attribute
  * Added a prefilter flag
  * Moved the management of zipfiles into oq-lite
  * Export lon and lat in the hazard curves
  * Simplified the management of GMPE logic tree realizations
  * Towards supporting Ubuntu 14.04
  * Fixed error when minIML|maxIML are missing in the fragility model
  * Ported the generation of UHS curves into risklib
  * Better error message for duplicated IMLs
  * Implemented hazard map export in oq-lite
  * Create the export_dir if possible
  * Moved the demos inside oq-risklib
  * Now sites can be extracted from the site_model.xml file
  * Fixed the oversampling bug
  * Added a warning in case of oversampling
  * Provided a user-friendly string representation of the class RlzsAssoc
  * Added classical damage QA tests
  * Add a test case for sampling two source models of different weight
  * Implemented classical damage calculator
  * Moved hazard maps and mean and quantile functions from the engine into risklib
  * Added a check for duplicated branchset IDs
  * If export_dir is not given, save on $HOME

 -- Matteo Nastasi (GEM Foundation) <nastasi@openquake.org>  Wed, 25 Feb 2015 17:04:04 +0100

python-oq-risklib (0.5.1-0) precise; urgency=low

  * consistency in version management between debian/ubuntu package and
    library from git sources

 -- Matteo Nastasi (GEM Foundation) <nastasi@openquake.org>  Thu, 18 Dec 2014 15:42:53 +0100

python-oq-risklib (0.5.0-1) precise; urgency=low

  * Fixed version in the documentation
  * Removed an incorrect warning
  * Scenario damage tests
  * Added a DamageWriter class and the expected outputs for the ScenarioDamage
    QA tests
  * Improve the error message when the user sets the wrong calculation_mode
  * Moved get_realizations from the engine into commonlib
  * Added more validation to dictionaries
  * Added a new parameter complex_fault_mesh_spacing
  * Ported the scenario tests to oq-lite
  * Added a get_params utility
  * Simplified the monitoring
  * Add the QA tests data removed from the engine
  * Added a forgotten .rst file
  * Use shallow-clone to improve CI builds speed
  * Fix documentation
  * Merged commonlib inside risklib
  * Move the calculation of input/output weights into commonlib
  * The export_dir is now always given
  * Small fixes to commonlib
  * Better error message for regions that cannot be discretized
  * Fixed precision
  * Add a facility to read source models in commonlib
  * Add an hard limit to check_mem_usage()
  * Fixed test_different_levels_ok
  * Removed an excessive validation
  * Added a validation is_valid_hazard_curves
  * Reverted the check on duplicated vulnerabilitySetID
  * Improved the validation of vulnerability models
  * Examples, tests and notebook for the feature of oq-lite
  * Some refactoring of the classes RiskModel and RiskInput
  * Basic support for risk calculators in commonlib
  * Building the documentation of risklib and some refactoring
  * Build the documentation of commonlib
  * Support of the oq-lite command-line tool
  * Converting the region_constraint into a WKT polygon in commonlib, not in
    the engine
  * Fixed a subtle ImportError
  * Added a forgotten file
  * Support for the simplification of the risk calculators
  * Rewritten the RiskModel class and refactored the Workflow classes
  * Loss per event per asset
  * Dependency check
  * Updated version of risklib
  * Merged nrmllib inside commonlib
  * Added get_exposure and some refactoring
  * Changed the RiskModel API
  * The investigationTime attribute is optional
  * Use the new validation mechanism for vulnerability/fragility functions
  * Reflected the change in risklib
  * Fixed typo in an error message
  * reversed edges to make complex surface comply with Aki & Richards conven...
  * Moved the node context manager to the node library
  * Better debugging representation of a node
  * The maximum_distance must be mandatory in all hazard calculators
  * Restored the NrmlHazardlibConverter
  * Used PlanarSurface.from_corner_points
  * Improved the validation on PMF
  * Added a generic SourceConverter class for all sources, including the
    NonParametric ones
  * Added a lazy function read_nodes
  * Added a "node_factory" validation facility to the node library
  * Rewritten the openquake validation mechanism; now it is done in commonlib
  * Support validation code for the engine
  * Added a few validation functions
  * Added a validation on the GSIM name
  * Added MeanLossTestCase and some comments/docstrings
  * Small improvements
  * Logging the size of received data, to assess the stress on rabbitmq
  * Parallel filtering
  * Fixed the branch ordering
  * Ordering the sources after splitting-filtering them
  * Added an EpsilonProvider class
  * Introduced get_epsilons
  * Improved the splitting mechanism
  * Fix an ordering on the exported GMF
  * Moved parse_config from the engine to commonlib
  * Given a proper ordering to BranchTuples
  * Decoupled the sampling logic from the GsimLogicTree class
  * Get more information about the number of realizations in full enumeration
  * Small refactoring of the block-splitting routines
  * Fixed the sampling in GsimLogicTree
  * Small changes to support the refactoring on the engine side
  * packager.sh: missing update fixed
  * Risk loaders
  * Added a property .imts to the RiskModel class
  * The rupture seed is now visible in the XML file
  * Made explicit the dependence from the getters
  * GMPE logic tree fix
  * Many improvements to make the SourceCollector more usable from the
    command-line
  * Fix for the case of empty SES
  * Add a debug flag to enable set -x in packager.sh
  * Improved the SourceCollector
  * Fix gmf duplication
  * Removed logictree.enumerate_paths
  * Moved modules to manage sources and logic trees from the engine
  * Minor refactoring of scientific.scenario_damage
  * Reflected the API change in risklib
  * Refactoring of risklib needed to solve the problem of the block size
    dependence
  * Remove CalculationUnit
  * Removed some useless code from risklib
  * Fix branch var to be compliant within the new CI git plugin
  * Updates Copyright to 2014
  * rupture_to_element facility
  * Ci devtest
  * Renamed common->commonlib
  * Add setup.py
  * Improved validation and some cleanup
  * Decouple the gsim logic tree from the SES output and remove dead code
  * Moved the tests directory inside the package
  * Refactored the conversion library
  * More work on the conversion/validation library
  * Add loss type to risk outputs
  * Pull request for the validation library
  * Standard Loss map GeoJSON
  * Exporting the GMF in XML should not require keeping all the tree in memory
  * No unicode + StringIO in tests
  * Fix parsing of isAbsolute
  * Insured loss curves statistics
  * Csv tools
  * Fixed the streaming xml writer
  * Hazard Curve GeoJSON parser
  * GeoJSON map node values should be floats
  * Node library
  * Ruptures now have a tag attribute
  * Revise insured losses algorithm
  * Added an InvalidFile exception
  * Add stdDevLoss field
  * Compute Curve stats
  * Implemented a StreamingXMLWriter
  * Minor optimizations by using memoization
  * Fix quantile maps computation
  * Fix Asset statistics
  * NRML parsers/writers should be able to accept either file paths or
    file-like objects
  * Refactoring: added risk workflows
  * Add '__version__' to package init
  * Hazard map GeoJSON writer
  * GeoJSON LossMap Writer
  * Remove 'ndenumerate'

 -- Matteo Nastasi (GEM Foundation) <nastasi@openquake.org>  Wed, 10 Dec 2014 11:17:03 +0100

python-oq-risklib (0.3.0-1) precise; urgency=low

  * Lxc sandbox - improved CI with sandboxed source tests (LP: #1177319)
  * Refactoring: remove curve module (LP: #1174231)
  * Update Event Based algorithm (LP: #1168446)
  * Fix sampling in lognormaldistribution when mean = 0, covs = 0
    (LP: #1167863)
  * Strictly increasing vulnerability function in classical calculator
    (LP: #1165076)
  * Added concurrent.futures to risklib (temporary solution)
  * Update average loss formula (LP: #1156557)
  * Added AGPL license file
  * Refactoring needed to support Structure dependent IMT in scenario damage
    (LP: #1154549)
  * Implemented scenario_damage and scenario directly in risklib (LP: #1154110)
  * Make the risklib able to read csv inputs (LP: #1154110)
  * Fix OQ Engine fails working end-to-end when there is a different number of
    gmvs per site (LP: #1144388)
  * Fix Insured losses computation
  * Removed Asset and AssetOutput classes
  * Small refactoring of the FragilityFunctions so that it is easier to
    instantiate them from the FragilityModelParser in nrml (LP: #1100235)

 -- Matteo Nastasi (GEM Foundation) <nastasi@openquake.org>  Mon, 24 Jun 2013 16:31:18 +0200

python-oq-risklib (0.2.0-1) precise; urgency=low

  * Rename of the package and namespace refactoring

 -- Matteo Nastasi (GEM Foundation) <nastasi@openquake.org>  Sat, 09 Feb 2013 10:18:32 +0100

python-oq-risklib (0.1.0-1) precise; urgency=low

  * Upstream release

 -- Matteo Nastasi (GEM Foundation) <nastasi@openquake.org>  Wed, 12 Dec 2012 17:06:39 +0100<|MERGE_RESOLUTION|>--- conflicted
+++ resolved
@@ -1,15 +1,12 @@
   [Michele Simionato]
-<<<<<<< HEAD
   * Added a consistency check between the risk model keys in the job.ini and
     the risk model files
-=======
   * Improved the export names of the oq-lite calculators
   * Updated all the risk demos
   * Changed the EventBasedRisk demo to produce loss curves
   * Fixed a bug with the error management: now a critical error in the
     the pre-calculation stops the whole computation and there is a single
     traceback
->>>>>>> 0d2cffc8
   * Improved the memory consumption and data transfer of the event_based_risk
     calculator
   * The ProbabilisticEventBased risk demo works with a single job.ini
