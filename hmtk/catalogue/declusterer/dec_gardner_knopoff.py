--- conflicted
+++ resolved
@@ -88,13 +88,9 @@
                     flagvector == 0)
                 # Of those events inside time window, find those inside distance
                 # window
-<<<<<<< HEAD
-                vsel1 = haversine(longitude[vsel], latitude[vsel], longitude[i], 
-=======
                 vsel1 = haversine(longitude[vsel], 
                                   latitude[vsel], 
                                   longitude[i], 
->>>>>>> 6066f9d3
                                   latitude[i]) <= sw_space[i]
                 vsel[vsel] = vsel1
                 temp_vsel = np.copy(vsel)
