--- conflicted
+++ resolved
@@ -470,8 +470,7 @@
     sitemesh = get_mesh(dstore['sitecol'].complete)
     key, kind, fmt = get_kkf(ekey)
     fnames = []
-<<<<<<< HEAD
-    periods = oq.imt_periods()
+    periods = [imt.period for imt in oq.imt_periods()]
     metadata = get_metadata(rlzs_assoc.realizations, kind)
     uhs = get_hazard(dstore, 'uhs', kind)
     for poe in oq.poes:
@@ -488,27 +487,6 @@
             data.append(UHS(levels, Location(site)))
         writer.serialize(data)
         fnames.append(fname)
-=======
-    periods = [imt.period for imt in oq.imt_periods()]
-    for kind, hcurves in pgetter.items(kind):
-        metadata = get_metadata(rlzs_assoc.realizations, kind)
-        hmap = calc.make_hmap_array(hcurves, oq.imtls, oq.poes, len(sitemesh))
-        uhs = calc.make_uhs(hmap, oq)
-        for poe in oq.poes:
-            poe_str = '%s-' % poe
-            fname = hazard_curve_name(
-                dstore, (key, fmt), kind + '-%s' % poe, rlzs_assoc)
-            writer = hazard_writers.UHSXMLWriter(
-                fname, periods=periods, poe=poe,
-                investigation_time=oq.investigation_time, **metadata)
-            data = []
-            for site, curve in zip(sitemesh, uhs):
-                levels = [curve[f] for f in curve.dtype.names
-                          if f.startswith(poe_str)]
-                data.append(UHS(levels, Location(site)))
-            writer.serialize(data)
-            fnames.append(fname)
->>>>>>> db03b03f
     return sorted(fnames)
 
 
