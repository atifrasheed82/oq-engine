# -*- coding: utf-8 -*-
# vim: tabstop=4 shiftwidth=4 softtabstop=4
#
# Copyright (C) 2014-2016 GEM Foundation
#
# OpenQuake is free software: you can redistribute it and/or modify it
# under the terms of the GNU Affero General Public License as published
# by the Free Software Foundation, either version 3 of the License, or
# (at your option) any later version.
#
# OpenQuake is distributed in the hope that it will be useful,
# but WITHOUT ANY WARRANTY; without even the implied warranty of
# MERCHANTABILITY or FITNESS FOR A PARTICULAR PURPOSE.  See the
# GNU Affero General Public License for more details.
#
# You should have received a copy of the GNU Affero General Public License
# along with OpenQuake. If not, see <http://www.gnu.org/licenses/>.

from __future__ import division
import collections
import itertools
import operator
import logging

import numpy

from openquake.baselib.general import get_array, group_array
from openquake.hazardlib.imt import from_string
from openquake.hazardlib.calc import gmf, filters
from openquake.hazardlib.probability_map import (
    ProbabilityCurve, ProbabilityMap)
from openquake.hazardlib.site import SiteCollection
from openquake.commonlib import readinput, oqvalidation
from openquake.commonlib.readinput import \
    get_gsims, get_rupture, get_correl_model, get_imts


MAX_INT = 2 ** 31 - 1  # this is used in the random number generator
# in this way even on 32 bit machines Python will not have to convert
# the generated seed into a long integer

U8 = numpy.uint8
U16 = numpy.uint16
U32 = numpy.uint32
F32 = numpy.float32


# ############## utilities for the classical calculator ############### #

SourceRuptureSites = collections.namedtuple(
    'SourceRuptureSites',
    'source rupture sites')


def gen_ruptures(sources, site_coll, maximum_distance, monitor):
    """
    Yield (source, rupture, affected_sites) for each rupture
    generated by the given sources.

    :param sources: a sequence of sources
    :param site_coll: a SiteCollection instance
    :param maximum_distance: the maximum distance
    :param monitor: a Monitor object
    """
    filtsources_mon = monitor('filtering sources')
    genruptures_mon = monitor('generating ruptures')
    filtruptures_mon = monitor('filtering ruptures')
    for src in sources:
        with filtsources_mon:
            s_sites = src.filter_sites_by_distance_to_source(
                maximum_distance, site_coll)
            if s_sites is None:
                continue

        with genruptures_mon:
            ruptures = list(src.iter_ruptures())
        if not ruptures:
            continue

        for rupture in ruptures:
            with filtruptures_mon:
                r_sites = filters.filter_sites_by_distance_to_rupture(
                    rupture, maximum_distance, s_sites)
                if r_sites is None:
                    continue
            yield SourceRuptureSites(src, rupture, r_sites)


def gen_ruptures_for_site(site, sources, maximum_distance, monitor):
    """
    Yield source, <ruptures close to site>

    :param site: a Site object
    :param sources: a sequence of sources
    :param monitor: a Monitor object
    """
    source_rupture_sites = gen_ruptures(
        sources, SiteCollection([site]), maximum_distance, monitor)
    for src, rows in itertools.groupby(
            source_rupture_sites, key=operator.attrgetter('source')):
        yield src, [row.rupture for row in rows]


# ############## utilities for the scenario calculators ############### #

def calc_gmfs_fast(oqparam, sitecol):
    """
    Build all the ground motion fields for the whole site collection in
    a single step.
    """
    max_dist = oqparam.maximum_distance
    correl_model = get_correl_model(oqparam)
    seed = oqparam.random_seed
    imts = get_imts(oqparam)
    [gsim] = get_gsims(oqparam)
    trunc_level = oqparam.truncation_level
    n_gmfs = oqparam.number_of_ground_motion_fields
    rupture = get_rupture(oqparam)
    res = gmf.ground_motion_fields(
        rupture, sitecol, imts, gsim,
        trunc_level, n_gmfs, correl_model,
        filters.rupture_site_distance_filter(max_dist), seed)
    return {str(imt): matrix for imt, matrix in res.items()}

# ######################### hazard maps ################################### #

# cutoff value for the poe
EPSILON = 1E-30


def compute_hazard_maps(curves, imls, poes):
    """
    Given a set of hazard curve poes, interpolate a hazard map at the specified
    ``poe``.

    :param curves:
        2D array of floats. Each row represents a curve, where the values
        in the row are the PoEs (Probabilities of Exceedance) corresponding to
        ``imls``. Each curve corresponds to a geographical location.
    :param imls:
        Intensity Measure Levels associated with these hazard ``curves``. Type
        should be an array-like of floats.
    :param poes:
        Value(s) on which to interpolate a hazard map from the input
        ``curves``. Can be an array-like or scalar value (for a single PoE).
    :returns:
        An array of shape N x P, where N is the number of curves and P the
        number of poes.
    """
    curves = numpy.array(curves)
    poes = numpy.array(poes)

    if len(poes.shape) == 0:
        # `poes` was passed in as a scalar;
        # convert it to 1D array of 1 element
        poes = poes.reshape(1)

    if len(curves.shape) == 1:
        # `curves` was passed as 1 dimensional array, there is a single site
        curves = curves.reshape((1,) + curves.shape)  # 1 x L

    result = []
    imls = numpy.log(numpy.array(imls[::-1]))

    for curve in curves:
        # the hazard curve, having replaced the too small poes with EPSILON
        curve_cutoff = [max(poe, EPSILON) for poe in curve[::-1]]
        hmap_val = []
        for poe in poes:
            # special case when the interpolation poe is bigger than the
            # maximum, i.e the iml must be smaller than the minumum
            if poe > curve_cutoff[-1]:  # the greatest poes in the curve
                # extrapolate the iml to zero as per
                # https://bugs.launchpad.net/oq-engine/+bug/1292093
                # a consequence is that if all poes are zero any poe > 0
                # is big and the hmap goes automatically to zero
                hmap_val.append(0)
            else:
                # exp-log interpolation, to reduce numerical errors
                # see https://bugs.launchpad.net/oq-engine/+bug/1252770
                val = numpy.exp(
                    numpy.interp(
                        numpy.log(poe), numpy.log(curve_cutoff), imls))
                hmap_val.append(val)

        result.append(hmap_val)
    return numpy.array(result)


# #########################  GMF->curves #################################### #

# NB (MS): the approach used here will not work for non-poissonian models
def _gmvs_to_haz_curve(gmvs, imls, invest_time, duration):
    """
    Given a set of ground motion values (``gmvs``) and intensity measure levels
    (``imls``), compute hazard curve probabilities of exceedance.

    :param gmvs:
        A list of ground motion values, as floats.
    :param imls:
        A list of intensity measure levels, as floats.
    :param float invest_time:
        Investigation time, in years. It is with this time span that we compute
        probabilities of exceedance.

        Another way to put it is the following. When computing a hazard curve,
        we want to answer the question: What is the probability of ground
        motion meeting or exceeding the specified levels (``imls``) in a given
        time span (``invest_time``).
    :param float duration:
        Time window during which GMFs occur. Another was to say it is, the
        period of time over which we simulate ground motion occurrences.

        NOTE: Duration is computed as the calculation investigation time
        multiplied by the number of stochastic event sets.

    :returns:
        Numpy array of PoEs (probabilities of exceedance).
    """
    # convert to numpy array and redimension so that it can be broadcast with
    # the gmvs for computing PoE values; there is a gmv for each rupture
    # here is an example: imls = [0.03, 0.04, 0.05], gmvs=[0.04750576]
    # => num_exceeding = [1, 1, 0] coming from 0.04750576 > [0.03, 0.04, 0.05]
    imls = numpy.array(imls).reshape((len(imls), 1))
    num_exceeding = numpy.sum(numpy.array(gmvs) >= imls, axis=1)
    poes = 1 - numpy.exp(- (invest_time / duration) * num_exceeding)
    return poes


def gmvs_to_poe_map(gmvs_by_sid, imtls, invest_time, duration):
    """
    Convert a dictionary sid -> gmva into a ProbabilityMap
    """
    pmap = ProbabilityMap()
    for sid in gmvs_by_sid:
        data = []
        for imti, imt in enumerate(imtls):
            gmvs = get_array(gmvs_by_sid[sid], imti=imti)['gmv']
            data.append(
                _gmvs_to_haz_curve(gmvs, imtls[imt], invest_time, duration))
        # the array underlying the ProbabilityCurve has size (num_levels, 1)
        array = numpy.concatenate(data).reshape(-1, 1)
        pmap[sid] = ProbabilityCurve(array)
    return pmap


# ################## utilities for classical calculators ################ #

def get_imts_periods(imtls):
    """
    Returns a list of IMT strings and a list of periods. There is an element
    for each IMT of type Spectral Acceleration, including PGA which is
    considered an alias for SA(0.0). The lists are sorted by period.

    :param imtls: a set of intensity measure type strings
    :returns: a list of IMT strings and a list of periods
    """
    getperiod = operator.itemgetter(1)
    imts = sorted((from_string(imt) for imt in imtls
                   if imt.startswith('SA') or imt == 'PGA'), key=getperiod)
    return map(str, imts), [imt[1] or 0.0 for imt in imts]


def make_uhs(maps, imtls, poes):
    """
    Make Uniform Hazard Spectra curves for each location.

    It is assumed that the `lons` and `lats` for each of the `maps` are
    uniform.

    :param maps:
        a composite array with shape N x P, where N is the number of
        sites and P is the number of poes in the hazard maps
    :param imtls:
        a dictionary of intensity measure types and levels
    :param poes:
        a sequence of PoEs for the underlying hazard maps
    :returns:
        an composite array containing N uniform hazard maps
    """
    imts, _ = get_imts_periods(imtls)
    imts_dt = numpy.dtype([(imt, F32) for imt in imts])
<<<<<<< HEAD
    uhs_dt = numpy.dtype([(str(poe), imts_dt) for poe in poes])
=======
    uhs_dt = numpy.dtype([('poe-%s' % poe, imts_dt) for poe in poes])
>>>>>>> a1e9f18d
    N = len(maps)
    uhs = numpy.zeros(N, uhs_dt)
    for poe in poes:
        for imt in imts:
<<<<<<< HEAD
            uhs[str(poe)][imt] = maps['%s~%s' % (imt, poe)]
=======
            uhs['poe-%s' % poe][imt] = maps['%s-%s' % (imt, poe)]
>>>>>>> a1e9f18d
    return uhs


def get_gmfs(dstore):
    """
    :param dstore: a datastore
    :returns: a dictionary trt_id, gsid -> gmfa
    """
    oq = dstore['oqparam']
    if 'gmfs' in oq.inputs:  # from file
        logging.info('Reading gmfs from file')
        sitecol, etags, gmfs_by_imt = readinput.get_gmfs(oq)

        # reduce the gmfs matrices to the filtered sites
        for imt in oq.imtls:
            gmfs_by_imt[imt] = gmfs_by_imt[imt][sitecol.indices]

        logging.info('Preparing the risk input')
        return etags, {(0, 'FromFile'): gmfs_by_imt}

    # else from datastore
    rlzs_assoc = dstore['csm_info'].get_rlzs_assoc()
    rlzs = rlzs_assoc.realizations
    sitecol = dstore['sitecol']
    # NB: if the hazard site collection has N sites, the hazard
    # filtered site collection for the nonzero GMFs has N' <= N sites
    # whereas the risk site collection associated to the assets
    # has N'' <= N' sites
    if dstore.parent:
        haz_sitecol = dstore.parent['sitecol']  # N' values
    else:
        haz_sitecol = sitecol
    risk_indices = set(sitecol.indices)  # N'' values
    N = len(haz_sitecol.complete)
    imt_dt = numpy.dtype([(bytes(imt), F32) for imt in oq.imtls])
    E = oq.number_of_ground_motion_fields
    # build a matrix N x E for each GSIM realization
    gmfs = {(trt_id, gsim): numpy.zeros((N, E), imt_dt)
            for trt_id, gsim in rlzs_assoc}
    for i, rlz in enumerate(rlzs):
        data = group_array(dstore['gmf_data/%04d' % i], 'sid')
        for sid, array in data.items():
            if sid in risk_indices:
                for imti, imt in enumerate(oq.imtls):
                    a = get_array(array, imti=imti)
                    gs = str(rlz.gsim_rlz)
                    gmfs[0, gs][imt][sid, a['eid']] = a['gmv']
    return dstore['etags'].value, gmfs


def fix_minimum_intensity(min_iml, imts):
    """
    :param min_iml: a dictionary, possibly with a 'default' key
    :param imts: an ordered list of IMTs
    :returns: a numpy array of intensities, one per IMT

    Make sure the dictionary minimum_intensity (provided by the user in the
    job.ini file) is filled for all intensity measure types and has no key
    named 'default'. Here is how it works:

    >>> min_iml = {'PGA': 0.1, 'default': 0.05}
    >>> fix_minimum_intensity(min_iml, ['PGA', 'PGV'])
    array([ 0.1 ,  0.05], dtype=float32)
    >>> sorted(min_iml.items())
    [('PGA', 0.1), ('PGV', 0.05)]
    """
    if min_iml:
        for imt in imts:
            try:
                min_iml[imt] = oqvalidation.getdefault(min_iml, imt)
            except KeyError:
                raise ValueError(
                    'The parameter `minimum_intensity` in the job.ini '
                    'file is missing the IMT %r' % imt)
    if 'default' in min_iml:
        del min_iml['default']
    return F32([min_iml.get(imt, 0) for imt in imts])


class GmfColl(object):
    """
    A class to collect GMFs in memory, with methods .save and .by_rlzi
    returning a dictionary rlzi -> gmv_dt
    """
    def __init__(self, imts, rlzs):
        self.data = collections.defaultdict(list)  # rlzi -> data

    def save(self, eid, imti, rlz, gmf, sids):
        rlzi = rlz.ordinal
        for gmv, sid in zip(gmf, sids):
            self.data[rlzi].append((sid, eid, imti, gmv))

    def by_rlzi(self):
        return {rlzi: numpy.array(self.data[rlzi], gmv_dt)
                for rlzi in self.data}


gmv_dt = numpy.dtype([('sid', U16), ('eid', U32), ('imti', U8), ('gmv', F32)])<|MERGE_RESOLUTION|>--- conflicted
+++ resolved
@@ -280,20 +280,12 @@
     """
     imts, _ = get_imts_periods(imtls)
     imts_dt = numpy.dtype([(imt, F32) for imt in imts])
-<<<<<<< HEAD
     uhs_dt = numpy.dtype([(str(poe), imts_dt) for poe in poes])
-=======
-    uhs_dt = numpy.dtype([('poe-%s' % poe, imts_dt) for poe in poes])
->>>>>>> a1e9f18d
     N = len(maps)
     uhs = numpy.zeros(N, uhs_dt)
     for poe in poes:
         for imt in imts:
-<<<<<<< HEAD
-            uhs[str(poe)][imt] = maps['%s~%s' % (imt, poe)]
-=======
-            uhs['poe-%s' % poe][imt] = maps['%s-%s' % (imt, poe)]
->>>>>>> a1e9f18d
+            uhs[str(poe)][imt] = maps['%s-%s' % (imt, poe)]
     return uhs
 
 
