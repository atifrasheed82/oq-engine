from nose.plugins.attrib import attr
from openquake.commonlib.tests.calculators import CalculatorTestCase
from openquake.qa_tests_data.classical import \
<<<<<<< HEAD
    case_1, case_2, case_3, case_4, case_5, case_6, case_7, case_8, case_17
=======
    case_1, case_2, case_3, case_4, case_17
>>>>>>> 0b45b982


class ClassicalTestCase(CalculatorTestCase):
    @attr('qa', 'hazard', 'classical')
    def test_case_1(self):
        out = self.run_calc(case_1.__file__, 'job.ini', exports='csv')
        self.assertEqualFiles(
            'expected/hazard_curve-smltp_b1-gsimltp_b1-ltr_0.csv',
            out['hazard_curve-smltp_b1-gsimltp_b1-ltr_0.csv'])

    @attr('qa', 'hazard', 'classical')
    def test_case_2(self):
        out = self.run_calc(case_2.__file__, 'job.ini', exports='csv')
        self.assertEqualFiles(
            'expected/hazard_curve-smltp_b1-gsimltp_b1-ltr_0.csv',
            out['hazard_curve-smltp_b1-gsimltp_b1-ltr_0.csv'])

    @attr('qa', 'hazard', 'classical')
    def test_case_3(self):
        out = self.run_calc(case_3.__file__, 'job.ini', exports='csv')
        self.assertEqualFiles(
            'expected/hazard_curve-smltp_b1-gsimltp_b1-ltr_0.csv',
            out['hazard_curve-smltp_b1-gsimltp_b1-ltr_0.csv'])

    @attr('qa', 'hazard', 'classical')
    def test_case_4(self):
        out = self.run_calc(case_4.__file__, 'job.ini', exports='csv')
        self.assertEqualFiles(
            'expected/hazard_curve-smltp_b1-gsimltp_b1-ltr_0.csv',
            out['hazard_curve-smltp_b1-gsimltp_b1-ltr_0.csv'])

    @attr('qa', 'hazard', 'classical')
<<<<<<< HEAD
    def test_case_5(self):
        out = self.run_calc(case_5.__file__, 'job.ini', exports='csv')
        self.assertEqualFiles(
            'expected/hazard_curve-smltp_b1-gsimltp_b1-ltr_0.csv',
            out['hazard_curve-smltp_b1-gsimltp_b1-ltr_0.csv'])

    @attr('qa', 'hazard', 'classical')
    def test_case_6(self):
        out = self.run_calc(case_6.__file__, 'job.ini', exports='csv')
        self.assertEqualFiles(
            'expected/hazard_curve-smltp_b1-gsimltp_b1-ltr_0.csv',
            out['hazard_curve-smltp_b1-gsimltp_b1-ltr_0.csv'])

    @attr('qa', 'hazard', 'classical')
    def test_case_7(self):
        expected = [
            'hazard_curve-smltp_b1-gsimltp_b1-ltr_0.csv',
            'hazard_curve-smltp_b2-gsimltp_b1-ltr_0.csv',
            'hazard_curve-mean.csv',
        ]
        out = self.run_calc(case_7.__file__, 'job.ini', exports='csv')
        for fname in expected:
            self.assertEqualFiles('expected/%s' % fname, out[fname])

    @attr('qa', 'hazard', 'classical')
    def test_case_8(self):
        expected = [
            'hazard_curve-smltp_b1_b2-gsimltp_b1-ltr_0.csv',
            'hazard_curve-smltp_b1_b3-gsimltp_b1-ltr_0.csv',
            'hazard_curve-smltp_b1_b4-gsimltp_b1-ltr_0.csv',
            'hazard_curve-mean.csv',
        ]
        out = self.run_calc(case_8.__file__, 'job.ini', exports='csv')
        for fname in expected:
            self.assertEqualFiles('expected/%s' % fname, out[fname])

    @attr('qa', 'hazard', 'classical')
=======
>>>>>>> 0b45b982
    def test_case_17(self):
        expected = [
            'hazard_curve-smltp_b2-gsimltp_b1-ltr_0.csv',
            'hazard_curve-smltp_b2-gsimltp_b1-ltr_1.csv',
            'hazard_curve-smltp_b1-gsimltp_b1-ltr_2.csv',
            'hazard_curve-smltp_b2-gsimltp_b1-ltr_3.csv',
            'hazard_curve-smltp_b2-gsimltp_b1-ltr_4.csv',
            'hazard_curve-mean.csv',
        ]
        out = self.run_calc(case_17.__file__, 'job.ini', exports='csv')
        for fname in expected:
            self.assertEqualFiles('expected/%s' % fname, out[fname])<|MERGE_RESOLUTION|>--- conflicted
+++ resolved
@@ -1,11 +1,7 @@
 from nose.plugins.attrib import attr
 from openquake.commonlib.tests.calculators import CalculatorTestCase
 from openquake.qa_tests_data.classical import \
-<<<<<<< HEAD
     case_1, case_2, case_3, case_4, case_5, case_6, case_7, case_8, case_17
-=======
-    case_1, case_2, case_3, case_4, case_17
->>>>>>> 0b45b982
 
 
 class ClassicalTestCase(CalculatorTestCase):
@@ -38,7 +34,20 @@
             out['hazard_curve-smltp_b1-gsimltp_b1-ltr_0.csv'])
 
     @attr('qa', 'hazard', 'classical')
-<<<<<<< HEAD
+    def test_case_3(self):
+        out = self.run_calc(case_3.__file__, 'job.ini', exports='csv')
+        self.assertEqualFiles(
+            'expected/hazard_curve-smltp_b1-gsimltp_b1-ltr_0.csv',
+            out['hazard_curve-smltp_b1-gsimltp_b1-ltr_0.csv'])
+
+    @attr('qa', 'hazard', 'classical')
+    def test_case_4(self):
+        out = self.run_calc(case_4.__file__, 'job.ini', exports='csv')
+        self.assertEqualFiles(
+            'expected/hazard_curve-smltp_b1-gsimltp_b1-ltr_0.csv',
+            out['hazard_curve-smltp_b1-gsimltp_b1-ltr_0.csv'])
+
+    @attr('qa', 'hazard', 'classical')
     def test_case_5(self):
         out = self.run_calc(case_5.__file__, 'job.ini', exports='csv')
         self.assertEqualFiles(
@@ -76,8 +85,6 @@
             self.assertEqualFiles('expected/%s' % fname, out[fname])
 
     @attr('qa', 'hazard', 'classical')
-=======
->>>>>>> 0b45b982
     def test_case_17(self):
         expected = [
             'hazard_curve-smltp_b2-gsimltp_b1-ltr_0.csv',
