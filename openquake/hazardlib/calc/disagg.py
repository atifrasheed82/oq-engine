# -*- coding: utf-8 -*-
# vim: tabstop=4 shiftwidth=4 softtabstop=4
#
# Copyright (C) 2012-2018 GEM Foundation
#
# OpenQuake is free software: you can redistribute it and/or modify it
# under the terms of the GNU Affero General Public License as published
# by the Free Software Foundation, either version 3 of the License, or
# (at your option) any later version.
#
# OpenQuake is distributed in the hope that it will be useful,
# but WITHOUT ANY WARRANTY; without even the implied warranty of
# MERCHANTABILITY or FITNESS FOR A PARTICULAR PURPOSE.  See the
# GNU Affero General Public License for more details.
#
# You should have received a copy of the GNU Affero General Public License
# along with OpenQuake. If not, see <http://www.gnu.org/licenses/>.

"""
:mod:`openquake.hazardlib.calc.disagg` contains
:func:`disaggregation` as well as several aggregation functions for
extracting a specific PMF from the result of :func:`disaggregation`.
"""
import sys
import warnings
import operator
import numpy
import scipy.stats

from openquake.hazardlib import pmf
from openquake.baselib.python3compat import raise_
from openquake.baselib.performance import Monitor
from openquake.baselib.hdf5 import ArrayWrapper
from openquake.baselib.general import AccumDict, pack, groupby
from openquake.hazardlib.calc import filters
from openquake.hazardlib.imt import from_string
from openquake.hazardlib.geo.geodetic import npoints_between
from openquake.hazardlib.geo.utils import get_longitudinal_extent
from openquake.hazardlib.geo.utils import cross_idl
from openquake.hazardlib.site import SiteCollection
from openquake.hazardlib.gsim.base import ContextMaker


def median(values):
    """
    :returns: the (left) median and the index
    """
    dic = {v: i for i, v in enumerate(values)}
    n = len(values)
    values.sort()
    val = values[n // 2]
    return val, dic[val]


def _imls(curves, poe, imt, imls):
    if poe is None:  # iml_disagg was set
        return imls
    # else return interpolated intensity measure levels
    levels = [numpy.interp(poe, curves[rlzi][imt][::-1], imls[::-1])
              if curves else numpy.nan for rlzi in len(curves)]
    return median(levels)  # length R


def make_iml(iml_disagg, imtls=None, poes_disagg=(None,), curves=()):
    """
    :returns: an ArrayWrapper over a 3D array of shape (N, M, P)
    """
    if imtls is None:
        imtls = {imt: [iml] for imt, iml in iml_disagg.items()}
    N = len(curves) or 1
    M = len(imtls)
    P = len(poes_disagg)
    arr = numpy.zeros((N, M, P))
    imts = [from_string(imt) for imt in imtls]
    rlzi = numpy.zeros((N, M, P))
    for m, imt in enumerate(imtls):
        imls = imtls[imt]
        for p, poe in enumerate(poes_disagg):
            for n in range(N):
                arr[n, m, p], rlzi[n, m, p] = _imls(curves[n], poe, imt, imls)
    return ArrayWrapper(
        arr, dict(poes_disagg=poes_disagg, imts=imts, rlzi=rlzi))


def collect_bin_data(sources, sitecol, cmaker, iml3,
                     truncation_level, n_epsilons, monitor=Monitor()):
    """
    :param sources: a list of sources
    :param sitecol: a SiteCollection instance
    :param cmaker: a ContextMaker instance
    :param iml3: an ArrayWrapper of intensities of shape (N, M, P)
    :param truncation_level: the truncation level
    :param n_epsilons: the number of epsilons
    :param monitor: a Monitor instance
    :returns: a dictionary (poe, imt, rlzi) -> probabilities of shape (N, E)
    """
    # NB: instantiating truncnorm is slow and calls the infamous "doccer"
    truncnorm = scipy.stats.truncnorm(-truncation_level, truncation_level)
    epsilons = numpy.linspace(truncnorm.a, truncnorm.b, n_epsilons + 1)
    acc = AccumDict(accum=[])
    for source in sources:
        with cmaker.ir_mon:
            ruptures = list(source.iter_ruptures())
        try:
            acc += cmaker.disaggregate(
                sitecol, ruptures, iml3, truncnorm, epsilons, monitor)
        except Exception as err:
            etype, err, tb = sys.exc_info()
            msg = 'An error occurred with source id=%s. Error: %s'
            msg %= (source.source_id, err)
            raise_(etype, msg, tb)
    return pack(acc, 'mags dists lons lats'.split())


def lon_lat_bins(bb, coord_bin_width):
    """
    Define bin edges for disaggregation histograms.

    Given bins data as provided by :func:`collect_bin_data`, this function
    finds edges of histograms, taking into account maximum and minimum values
    of magnitude, distance and coordinates as well as requested sizes/numbers
    of bins.
    """
    west, south, east, north = bb
    west = numpy.floor(west / coord_bin_width) * coord_bin_width
    east = numpy.ceil(east / coord_bin_width) * coord_bin_width
    lon_extent = get_longitudinal_extent(west, east)
    lon_bins, _, _ = npoints_between(
        west, 0, 0, east, 0, 0,
        numpy.round(lon_extent / coord_bin_width + 1))
    lat_bins = coord_bin_width * numpy.arange(
        int(numpy.floor(south / coord_bin_width)),
        int(numpy.ceil(north / coord_bin_width) + 1))
    return lon_bins, lat_bins


def get_shape(bin_edges, sid):
    """
    :returns:
        the shape of the disaggregation matrix for the given site, of form
        (#mags-1, #dists-1, #lons-1, #lats-1, #eps-1)
    """
    mag_bins, dist_bins, lon_bins, lat_bins, eps_bins = bin_edges
    return (len(mag_bins) - 1, len(dist_bins) - 1,
            len(lon_bins[sid]) - 1, len(lat_bins[sid]) - 1, len(eps_bins) - 1)


# this is fast
def build_disagg_matrix(bdata, bin_edges, sid, mon=Monitor):
    """
    :param bdata: a dictionary of probabilities of no exceedence
    :param bin_edges: bin edges
    :param sid: site index
    :param mon: a Monitor instance
    :returns: a dictionary key -> matrix|pmf for each key in bdata
    """
    with mon('build_disagg_matrix'):
        mag_bins, dist_bins, lon_bins, lat_bins, eps_bins = bin_edges
        dim1, dim2, dim3, dim4, dim5 = shape = get_shape(bin_edges, sid)

        # find bin indexes of rupture attributes; bins are assumed closed
        # on the lower bound, and open on the upper bound, that is [ )
        # longitude values need an ad-hoc method to take into account
        # the 'international date line' issue
        # the 'minus 1' is needed because the digitize method returns the
        # index of the upper bound of the bin
        mags_idx = numpy.digitize(bdata.mags+pmf.PRECISION, mag_bins) - 1
        dists_idx = numpy.digitize(bdata.dists[:, sid], dist_bins) - 1
        lons_idx = _digitize_lons(bdata.lons[:, sid], lon_bins[sid])
        lats_idx = numpy.digitize(bdata.lats[:, sid], lat_bins[sid]) - 1

        # because of the way numpy.digitize works, values equal to the last bin
        # edge are associated to an index equal to len(bins) which is not a
        # valid index for the disaggregation matrix. Such values are assumed
        # to fall in the last bin
        mags_idx[mags_idx == dim1] = dim1 - 1
        dists_idx[dists_idx == dim2] = dim2 - 1
        lons_idx[lons_idx == dim3] = dim3 - 1
        lats_idx[lats_idx == dim4] = dim4 - 1

        out = {}
        cache = {}
        cache_hit = 0
        num_zeros = 0
        for k, allpnes in bdata.items():
            pnes = allpnes[:, sid, :]  # shape (U, N, E)
            cache_key = pnes.sum()
            if cache_key == pnes.size:  # all pnes are 1
                num_zeros += 1
                continue  # zero matrices are not transferred
            try:
                matrix = cache[cache_key]
                cache_hit += 1
            except KeyError:
                mat = numpy.ones(shape)
                for i_mag, i_dist, i_lon, i_lat, pne in zip(
                        mags_idx, dists_idx, lons_idx, lats_idx, pnes):
                    mat[i_mag, i_dist, i_lon, i_lat] *= pne
                matrix = 1. - mat
                cache[cache_key] = matrix
            out[k] = matrix

        # operations, hits, num_zeros
        if hasattr(mon, 'cache_info'):
            mon.cache_info += numpy.array([len(bdata), cache_hit, num_zeros])
        else:
            mon.cache_info = numpy.array([len(bdata), cache_hit, num_zeros])
    return out


def _digitize_lons(lons, lon_bins):
    """
    Return indices of the bins to which each value in lons belongs.
    Takes into account the case in which longitude values cross the
    international date line.

    :parameter lons:
        An instance of `numpy.ndarray`.
    :parameter lons_bins:
        An instance of `numpy.ndarray`.
    """
    if cross_idl(lon_bins[0], lon_bins[-1]):
        idx = numpy.zeros_like(lons, dtype=numpy.int)
        for i_lon in range(len(lon_bins) - 1):
            extents = get_longitudinal_extent(lons, lon_bins[i_lon + 1])
            lon_idx = extents > 0
            if i_lon != 0:
                extents = get_longitudinal_extent(lon_bins[i_lon], lons)
                lon_idx &= extents >= 0
            idx[lon_idx] = i_lon
        return numpy.array(idx)
    else:
        return numpy.digitize(lons, lon_bins) - 1


# this is used in the hazardlib tests, not in the engine
def disaggregation(
        sources, site, imt, iml, gsim_by_trt, truncation_level,
        n_epsilons, mag_bin_width, dist_bin_width, coord_bin_width,
        source_filter=filters.nofilter, filter_distance='rjb'):
    """
    Compute "Disaggregation" matrix representing conditional probability of an
    intensity mesaure type ``imt`` exceeding, at least once, an intensity
    measure level ``iml`` at a geographical location ``site``, given rupture
    scenarios classified in terms of:

    - rupture magnitude
    - Joyner-Boore distance from rupture surface to site
    - longitude and latitude of the surface projection of a rupture's point
      closest to ``site``
    - epsilon: number of standard deviations by which an intensity measure
      level deviates from the median value predicted by a GSIM, given the
      rupture parameters
    - rupture tectonic region type

    In other words, the disaggregation matrix allows to compute the probability
    of each scenario with the specified properties (e.g., magnitude, or the
    magnitude and distance) to cause one or more exceedences of a given hazard
    level.

    For more detailed information about the disaggregation, see for instance
    "Disaggregation of Seismic Hazard", Paolo Bazzurro, C. Allin Cornell,
    Bulletin of the Seismological Society of America, Vol. 89, pp. 501-520,
    April 1999.

    :param sources:
        Seismic source model, as for
        :mod:`PSHA <openquake.hazardlib.calc.hazard_curve>` calculator it
        should be an iterator of seismic sources.
    :param site:
        :class:`~openquake.hazardlib.site.Site` of interest to calculate
        disaggregation matrix for.
    :param imt:
        Instance of :mod:`intensity measure type <openquake.hazardlib.imt>`
        class.
    :param iml:
        Intensity measure level. A float value in units of ``imt``.
    :param gsim_by_trt:
        Tectonic region type to GSIM objects mapping.
    :param truncation_level:
        Float, number of standard deviations for truncation of the intensity
        distribution.
    :param n_epsilons:
        Integer number of epsilon histogram bins in the result matrix.
    :param mag_bin_width:
        Magnitude discretization step, width of one magnitude histogram bin.
    :param dist_bin_width:
        Distance histogram discretization step, in km.
    :param coord_bin_width:
        Longitude and latitude histograms discretization step,
        in decimal degrees.
    :param source_filter:
        Optional source-site filter function. See
        :mod:`openquake.hazardlib.calc.filters`.

    :returns:
        A tuple of two items. First is itself a tuple of bin edges information
        for (in specified order) magnitude, distance, longitude, latitude,
        epsilon and tectonic region types.

        Second item is 6d-array representing the full disaggregation matrix.
        Dimensions are in the same order as bin edges in the first item
        of the result tuple. The matrix can be used directly by pmf-extractor
        functions.
    """
    trts = sorted(set(src.tectonic_region_type for src in sources))
    trt_num = dict((trt, i) for i, trt in enumerate(trts))
    rlzs_by_gsim = {gsim_by_trt[trt]: [0] for trt in trts}
<<<<<<< HEAD
    cmaker = ContextMaker(rlzs_by_gsim, source_filter.integration_distance,
                          {'filter_distance': filter_distance})
    iml = make_iml({str(imt): iml})
=======
    iml4 = make_iml4(1, {str(imt): iml})
>>>>>>> 720b0b3a
    by_trt = groupby(sources, operator.attrgetter('tectonic_region_type'))
    bdata = {}
    sitecol = SiteCollection([site])
    for trt, srcs in by_trt.items():
        cmaker = ContextMaker(
            trt, rlzs_by_gsim, source_filter.integration_distance,
            {'filter_distance': filter_distance})
        bdata[trt] = collect_bin_data(
            srcs, sitecol, cmaker, iml, truncation_level, n_epsilons)
    if sum(len(bd.mags) for bd in bdata.values()) == 0:
        warnings.warn(
            'No ruptures have contributed to the hazard at site %s'
            % site, RuntimeWarning)
        return None, None

    min_mag = min(bd.mags.min() for bd in bdata.values())
    max_mag = max(bd.mags.max() for bd in bdata.values())
    mag_bins = mag_bin_width * numpy.arange(
        int(numpy.floor(min_mag / mag_bin_width)),
        int(numpy.ceil(max_mag / mag_bin_width) + 1))

    min_dist = min(bd.dists.min() for bd in bdata.values())
    max_dist = max(bd.dists.max() for bd in bdata.values())
    dist_bins = dist_bin_width * numpy.arange(
        int(numpy.floor(min_dist / dist_bin_width)),
        int(numpy.ceil(max_dist / dist_bin_width) + 1))

    bb = (min(bd.lons.min() for bd in bdata.values()),
          min(bd.lats.min() for bd in bdata.values()),
          max(bd.lons.max() for bd in bdata.values()),
          max(bd.lats.max() for bd in bdata.values()))
    lon_bins, lat_bins = lon_lat_bins(bb, coord_bin_width)

    eps_bins = numpy.linspace(-truncation_level, truncation_level,
                              n_epsilons + 1)

    bin_edges = (mag_bins, dist_bins, [lon_bins], [lat_bins], eps_bins)
    matrix = numpy.zeros((len(mag_bins) - 1, len(dist_bins) - 1,
                          len(lon_bins) - 1, len(lat_bins) - 1,
                          len(eps_bins) - 1, len(trts)))
    for trt in bdata:
        dic = build_disagg_matrix(bdata[trt], bin_edges, sid=0)
        if dic:  # (poe, imt, rlzi) -> matrix
            [mat] = dic.values()
            matrix[..., trt_num[trt]] = mat
    return bin_edges + (trts,), matrix


def mag_pmf(matrix):
    """
    Fold full disaggregation matrix to magnitude PMF.

    :returns:
        1d array, a histogram representing magnitude PMF.
    """
    nmags, ndists, nlons, nlats, neps = matrix.shape
    mag_pmf = numpy.zeros(nmags)
    for i in range(nmags):
        mag_pmf[i] = numpy.prod(
            [1. - matrix[i, j, k, l, m]
             for j in range(ndists)
             for k in range(nlons)
             for l in range(nlats)
             for m in range(neps)])
    return 1. - mag_pmf


def dist_pmf(matrix):
    """
    Fold full disaggregation matrix to distance PMF.

    :returns:
        1d array, a histogram representing distance PMF.
    """
    nmags, ndists, nlons, nlats, neps = matrix.shape
    dist_pmf = numpy.zeros(ndists)
    for j in range(ndists):
        dist_pmf[j] = numpy.prod(
            [1. - matrix[i, j, k, l, m]
             for i in range(nmags)
             for k in range(nlons)
             for l in range(nlats)
             for m in range(neps)])
    return 1. - dist_pmf


def trt_pmf(matrices):
    """
    Fold full disaggregation matrix to tectonic region type PMF.

    :param matrices:
        a matrix with T submatrices
    :returns:
        an array of T probabilities one per each tectonic region type
    """
    ntrts, nmags, ndists, nlons, nlats, neps = matrices.shape
    pmf = numpy.zeros(ntrts)
    for t in range(ntrts):
        pmf[t] = 1. - numpy.prod(
            [1. - matrices[t, i, j, k, l, m]
             for i in range(nmags)
             for j in range(ndists)
             for k in range(nlons)
             for l in range(nlats)
             for m in range(neps)])
    return pmf


def mag_dist_pmf(matrix):
    """
    Fold full disaggregation matrix to magnitude / distance PMF.

    :returns:
        2d array. First dimension represents magnitude histogram bins,
        second one -- distance histogram bins.
    """
    nmags, ndists, nlons, nlats, neps = matrix.shape
    mag_dist_pmf = numpy.zeros((nmags, ndists))
    for i in range(nmags):
        for j in range(ndists):
            mag_dist_pmf[i, j] = numpy.prod(
                [1. - matrix[i, j, k, l, m]
                 for k in range(nlons)
                 for l in range(nlats)
                 for m in range(neps)])
    return 1. - mag_dist_pmf


def mag_dist_eps_pmf(matrix):
    """
    Fold full disaggregation matrix to magnitude / distance / epsilon PMF.

    :returns:
        3d array. First dimension represents magnitude histogram bins,
        second one -- distance histogram bins, third one -- epsilon
        histogram bins.
    """
    nmags, ndists, nlons, nlats, neps = matrix.shape
    mag_dist_eps_pmf = numpy.zeros((nmags, ndists, neps))
    for i in range(nmags):
        for j in range(ndists):
            for m in range(neps):
                mag_dist_eps_pmf[i, j, m] = numpy.prod(
                    [1. - matrix[i, j, k, l, m]
                     for k in range(nlons)
                     for l in range(nlats)])
    return 1. - mag_dist_eps_pmf


def lon_lat_pmf(matrix):
    """
    Fold full disaggregation matrix to longitude / latitude PMF.

    :returns:
        2d array. First dimension represents longitude histogram bins,
        second one -- latitude histogram bins.
    """
    nmags, ndists, nlons, nlats, neps = matrix.shape
    lon_lat_pmf = numpy.zeros((nlons, nlats))
    for k in range(nlons):
        for l in range(nlats):
            lon_lat_pmf[k, l] = numpy.prod(
                [1. - matrix[i, j, k, l, m]
                 for i in range(nmags)
                 for j in range(ndists)
                 for m in range(neps)])
    return 1. - lon_lat_pmf


def lon_lat_trt_pmf(matrices):
    """
    Fold full disaggregation matrices to lon / lat / TRT PMF.

    :param matrices:
        a matrix with T submatrices
    :returns:
        3d array. First dimension represents longitude histogram bins,
        second one latitude histogram bins, third one trt histogram bins.
    """
    res = numpy.array([lon_lat_pmf(mat) for mat in matrices])
    return res.transpose(1, 2, 0)


def mag_lon_lat_pmf(matrix):
    """
    Fold full disaggregation matrix to magnitude / longitude / latitude PMF.

    :returns:
        3d array. First dimension represents magnitude histogram bins,
        second one -- longitude histogram bins, third one -- latitude
        histogram bins.
    """
    nmags, ndists, nlons, nlats, neps = matrix.shape
    mag_lon_lat_pmf = numpy.zeros((nmags, nlons, nlats))
    for i in range(nmags):
        for k in range(nlons):
            for l in range(nlats):
                mag_lon_lat_pmf[i, k, l] = numpy.prod(
                    [1. - matrix[i, j, k, l, m]
                     for j in range(ndists)
                     for m in range(neps)])
    return 1. - mag_lon_lat_pmf


# this dictionary is useful to extract a fixed set of
# submatrices from the full disaggregation matrix
pmf_map = dict([
    ('Mag', mag_pmf),
    ('Dist', dist_pmf),
    ('TRT', trt_pmf),
    ('Mag_Dist', mag_dist_pmf),
    ('Mag_Dist_Eps', mag_dist_eps_pmf),
    ('Lon_Lat', lon_lat_pmf),
    ('Mag_Lon_Lat', mag_lon_lat_pmf),
    ('Lon_Lat_TRT', lon_lat_trt_pmf),
])<|MERGE_RESOLUTION|>--- conflicted
+++ resolved
@@ -306,13 +306,7 @@
     trts = sorted(set(src.tectonic_region_type for src in sources))
     trt_num = dict((trt, i) for i, trt in enumerate(trts))
     rlzs_by_gsim = {gsim_by_trt[trt]: [0] for trt in trts}
-<<<<<<< HEAD
-    cmaker = ContextMaker(rlzs_by_gsim, source_filter.integration_distance,
-                          {'filter_distance': filter_distance})
     iml = make_iml({str(imt): iml})
-=======
-    iml4 = make_iml4(1, {str(imt): iml})
->>>>>>> 720b0b3a
     by_trt = groupby(sources, operator.attrgetter('tectonic_region_type'))
     bdata = {}
     sitecol = SiteCollection([site])
