# -*- coding: utf-8 -*-
# vim: tabstop=4 shiftwidth=4 softtabstop=4
#
# Copyright (C) 2012-2018 GEM Foundation
#
# OpenQuake is free software: you can redistribute it and/or modify it
# under the terms of the GNU Affero General Public License as published
# by the Free Software Foundation, either version 3 of the License, or
# (at your option) any later version.
#
# OpenQuake is distributed in the hope that it will be useful,
# but WITHOUT ANY WARRANTY; without even the implied warranty of
# MERCHANTABILITY or FITNESS FOR A PARTICULAR PURPOSE.  See the
# GNU Affero General Public License for more details.
#
# You should have received a copy of the GNU Affero General Public License
# along with OpenQuake. If not, see <http://www.gnu.org/licenses/>.
import sys
import logging
import operator
import collections
from contextlib import contextmanager
import numpy
try:
    import rtree
except ImportError:
    rtree = None
from scipy.interpolate import interp1d
from openquake.baselib import hdf5, config
from openquake.baselib.parallel import Starmap
from openquake.baselib.general import gettemp
from openquake.baselib.python3compat import raise_
from openquake.hazardlib.geo.utils import (
    KM_TO_DEGREES, angular_distance, within, fix_lon, get_bounding_box)

MAX_DISTANCE = 2000  # km, ultra big distance used if there is no filter
src_group_id = operator.attrgetter('src_group_id')


@contextmanager
def context(src):
    """
    Used to add the source_id to the error message. To be used as

    with context(src):
        operation_with(src)

    Typically the operation is filtering a source, that can fail for
    tricky geometries.
    """
    try:
        yield
    except Exception:
        etype, err, tb = sys.exc_info()
        msg = 'An error occurred with source id=%s. Error: %s'
        msg %= (src.source_id, err)
        raise_(etype, msg, tb)


def getdefault(dic_with_default, key):
    """
    :param dic_with_default: a dictionary with a 'default' key
    :param key: a key that may be present in the dictionary or not
    :returns: the value associated to the key, or to 'default'
    """
    try:
        return dic_with_default[key]
    except KeyError:
        return dic_with_default['default']


class Piecewise(object):
    """
    Given two arrays x and y of non-decreasing values, build a piecewise
    function associating to each x the corresponding y. If x is smaller
    then the minimum x, the minimum y is returned; if x is larger than the
    maximum x, the maximum y is returned.
    """
    def __init__(self, x, y):
        self.y = numpy.array(y)
        # interpolating from x values to indices in the range [0: len(x)]
        self.piecewise = interp1d(x, range(len(x)), bounds_error=False,
                                  fill_value=(0, len(x) - 1))

    def __call__(self, x):
        idx = numpy.int64(numpy.ceil(self.piecewise(x)))
        return self.y[idx]


class IntegrationDistance(collections.Mapping):
    """
    Pickleable object wrapping a dictionary of integration distances per
    tectonic region type. The integration distances can be scalars or
    list of pairs (magnitude, distance). Here is an example using 'default'
    as tectonic region type, so that the same values will be used for all
    tectonic region types:

    >>> maxdist = IntegrationDistance({'default': [
    ...          (3, 30), (4, 40), (5, 100), (6, 200), (7, 300), (8, 400)]})
    >>> maxdist('Some TRT', mag=2.5)
    30
    >>> maxdist('Some TRT', mag=3)
    30
    >>> maxdist('Some TRT', mag=3.1)
    40
    >>> maxdist('Some TRT', mag=8)
    400
    >>> maxdist('Some TRT', mag=8.5)  # 2000 km are used above the maximum
    2000

    It has also a method `.get_closest(sites, rupture)` returning the closest
    sites to the rupture and their distances. The integration distance can be
    missing if the sites have been already filtered (empty dictionary): in
    that case the method returns all the sites and all the distances.
    """
    def __init__(self, dic):
        self.dic = dic or {}  # TRT -> float or list of pairs
        self.magdist = {}  # TRT -> (magnitudes, distances)
        for trt, value in self.dic.items():
            if isinstance(value, list):  # assume a list of pairs (mag, dist)
                self.magdist[trt] = value
            else:
                self.dic[trt] = float(value)

    def __call__(self, trt, mag=None):
        value = getdefault(self.dic, trt)
        if isinstance(value, float):  # scalar maximum distance
            return value
        elif mag is None:  # get the maximum distance
            return MAX_DISTANCE
        elif not hasattr(self, 'piecewise'):
            self.piecewise = {}  # function cache
        try:
            md = self.piecewise[trt]  # retrieve from the cache
        except KeyError:  # fill the cache
            mags, dists = zip(*getdefault(self.magdist, trt))
            if mags[-1] < 11:  # use 2000 km for mag > mags[-1]
                mags = numpy.concatenate([mags, [11]])
                dists = numpy.concatenate([dists, [MAX_DISTANCE]])
            md = self.piecewise[trt] = Piecewise(mags, dists)
        return md(mag)

    def get_bounding_box(self, lon, lat, trt=None, mag=None):
        """
        Build a bounding box around the given lon, lat by computing the
        maximum_distance at the given tectonic region type and magnitude.

        :param lon: longitude
        :param lat: latitude
        :param trt: tectonic region type, possibly None
        :param mag: magnitude, possibly None
        :returns: min_lon, min_lat, max_lon, max_lat
        """
        if trt is None:  # take the greatest integration distance
            maxdist = max(self(trt, mag) for trt in self.dic)
        else:  # get the integration distance for the given TRT
            maxdist = self(trt, mag)
        a1 = min(maxdist * KM_TO_DEGREES, 90)
        a2 = min(angular_distance(maxdist, lat), 180)
        return lon - a2, lat - a1, lon + a2, lat + a1

    def get_affected_box(self, src):
        """
        Get the enlarged bounding box of a source.

        :param src: a source object
        :returns: a bounding box (min_lon, min_lat, max_lon, max_lat)
        """
        mag = src.get_min_max_mag()[1]
        maxdist = self(src.tectonic_region_type, mag)
        bbox = get_bounding_box(src, maxdist)
        return (fix_lon(bbox[0]), bbox[1], fix_lon(bbox[2]), bbox[3])

    def __getstate__(self):
        # otherwise is not pickleable due to .piecewise
        return dict(dic=self.dic, magdist=self.magdist)

    def __getitem__(self, trt):
        return self(trt)

    def __iter__(self):
        return iter(self.dic)

    def __len__(self):
        return len(self.dic)

    def __repr__(self):
        return repr(self.dic)


def prefilter(srcs, srcfilter, param, monitor):
    """
    :returns: a dict src_group_id -> sources
    """
    src = srcs[0]
    if 'ses_per_logic_tree_path' in param:  # from event based
        # keep only the sources producing ruptures
        from openquake.hazardlib.calc.stochastic import sample_ruptures
        ok = []
        for src in srcfilter.filter(srcs):
            gsims = param['gsims_by_trt'][src.tectonic_region_type]
            dic = sample_ruptures([src], srcfilter, gsims, param, monitor)
            vars(src).update(dic)
            ok.append(src)
    else:  # from classical
        ok = list(srcfilter.filter(srcs))
    return {src.src_group_id: ok}


class SourceFilter(object):
    """
    Filter objects have a .filter method yielding filtered sources,
    i.e. sources with an attribute .indices, containg the IDs of the sites
    within the given maximum distance. There is also a .pfilter method
    that filters the sources in parallel and returns a dictionary
    src_group_id -> filtered sources.
    Filter the sources by using `self.sitecol.within_bbox` which is
    based on numpy.
    """
    def __init__(self, sitecol, integration_distance, hdf5path=None):
        if sitecol is not None and len(sitecol) < len(sitecol.complete):
            raise ValueError('%s is not complete!' % sitecol)
        self.hdf5path = hdf5path
        if hdf5path and (
                config.distribution.oq_distribute in ('no', 'zmq') or
                config.directory.shared_dir):  # store the sitecol
            with hdf5.File(hdf5path, 'w') as h5:
                h5['sitecol'] = sitecol
        else:  # keep the sitecol in memory
            self.__dict__['sitecol'] = sitecol
        self.integration_distance = (
            IntegrationDistance(integration_distance)
            if isinstance(integration_distance, dict)
            else integration_distance)
<<<<<<< HEAD
        if os.environ.get('OQ_DISTRIBUTE') == 'no':
            self.distribute = 'no'
        else:
            self.distribute = 'zmq'
=======
>>>>>>> 581d514a

    @property
    def sitecol(self):
        """
        Read the site collection from .hdf5path and cache it
        """
        if 'sitecol' in vars(self):
            return self.__dict__['sitecol']
        with hdf5.File(self.hdf5path, 'r') as h5:
            self.__dict__['sitecol'] = sc = h5['sitecol']
        return sc

    def get_rectangle(self, src):
        """
        :param src: a source object
        :returns: ((min_lon, min_lat), width, height), useful for plotting
        """
        min_lon, min_lat, max_lon, max_lat = (
            self.integration_distance.get_affected_box(src))
        return (min_lon, min_lat), (max_lon - min_lon) % 360, max_lat - min_lat

    def get_close_sites(self, source):
        """
        Returns the sites within the integration distance from the source,
        or None.
        """
        source_sites = list(self([source]))
        if source_sites:
            return source_sites[0][1]

    def __call__(self, sources):
        """
        :yields: pairs (src, sites)
        """
        if not self.integration_distance:  # do not filter
            for src in sources:
                yield src, self.sitecol
            return
        for src in self.filter(sources):
            yield src, self.sitecol.filtered(src.indices)

    # used in the disaggregation calculator
    def get_bounding_boxes(self, trt=None, mag=None):
        """
        :param trt: a tectonic region type (used for the integration distance)
        :param mag: a magnitude (used for the integration distance)
        :returns: a list of bounding boxes, one per site
        """
        bbs = []
        for site in self.sitecol:
            bb = self.integration_distance.get_bounding_box(
                site.location.longitude, site.location.latitude, trt, mag)
            bbs.append(bb)
        return bbs

    def filter(self, sources):
        """
        :param sources: a sequence of sources
        :yields: sources with .indices
        """
        for src in sources:
            if hasattr(src, 'indices'):   # already filtered
                yield src
                continue
            box = self.integration_distance.get_affected_box(src)
            indices = self.sitecol.within_bbox(box)
            if len(indices):
                src.indices = indices
                yield src

    def pfilter(self, sources, param, monitor):
        """
        Filter the sources in parallel by using Starmap.apply

        :param sources: a sequence of sources
        :param param: a dictionary of parameters including concurrent_tasks
        :param monitor: a Monitor instance
        :returns: a dictionary src_group_id -> sources
        """
        sources_by_grp = Starmap.apply(
            prefilter, (sources, self, param, monitor),
            concurrent_tasks=param['concurrent_tasks'],
            weight=operator.attrgetter('num_ruptures'),
            key=operator.attrgetter('src_group_id'),
            progress=logging.info if 'gsims_by_trt' in param else logging.debug
            # log the prefiltering phase in an event based calculation
        ).reduce()
        # avoid task ordering issues
        for sources in sources_by_grp.values():
            sources.sort(key=operator.attrgetter('source_id'))
        return sources_by_grp


class RtreeFilter(SourceFilter):
    """
    The RtreeFilter uses the rtree library. The index is generated at
    instantiation time and stored in a temporary file. The filter should be
    instantiated only once per calculation, after the site collection is
    known. It should be used as follows::

      rfilter = RtreeFilter(sitecol, integration_distance)
      for src, sites in rfilter(sources):
         do_something(...)

    As a side effect, sets the `.indices` attribute of the source, i.e. the
    number of sites within the integration distance. Notice that
    libspatialindex indices cannot be properly pickled
    (https://github.com/Toblerity/rtree/issues/65) this is why they must
    be saved on the file system where they can be read from the workers.

    NB: an RtreeFilter has an .indexpath attribute, but not a .sitecol
    attribute nor an .index attribute, so it can be pickled and transferred
    easily.

    :param sitecol:
        :class:`openquake.hazardlib.site.SiteCollection` instance
    :param integration_distance:
        Integration distance dictionary (TRT -> distance in km)
    """
    def __init__(self, sitecol, integration_distance, hdf5path=None):
        if rtree is None:
            raise ImportError('rtree')
        super().__init__(sitecol, integration_distance, hdf5path)
        self.indexpath = gettemp()
        lonlats = zip(sitecol.lons, sitecol.lats)
        index = rtree.index.Index(self.indexpath)
        for i, (lon, lat) in enumerate(lonlats):
            index.insert(i, (lon, lat, lon, lat))
        index.close()

    def filter(self, sources):
        """
        :param sources: a sequence of sources
        :yields: rtree-filtered sources
        """
        index = rtree.index.Index(self.indexpath)
        try:
            for src in sources:
                box = self.integration_distance.get_affected_box(src)
                indices = within(box, index)
                if len(indices):
                    src.indices = indices
                    yield src
        finally:
            index.close()


source_site_noop_filter = SourceFilter(None, {})<|MERGE_RESOLUTION|>--- conflicted
+++ resolved
@@ -232,13 +232,6 @@
             IntegrationDistance(integration_distance)
             if isinstance(integration_distance, dict)
             else integration_distance)
-<<<<<<< HEAD
-        if os.environ.get('OQ_DISTRIBUTE') == 'no':
-            self.distribute = 'no'
-        else:
-            self.distribute = 'zmq'
-=======
->>>>>>> 581d514a
 
     @property
     def sitecol(self):
