# -*- coding: utf-8 -*-
# Copyright (c) 2010-2011, GEM Foundation.
#
# OpenQuake is free software: you can redistribute it and/or modify
# it under the terms of the GNU Lesser General Public License version 3
# only, as published by the Free Software Foundation.
#
# OpenQuake is distributed in the hope that it will be useful,
# but WITHOUT ANY WARRANTY; without even the implied warranty of
# MERCHANTABILITY or FITNESS FOR A PARTICULAR PURPOSE.  See the
# GNU Lesser General Public License version 3 for more details
# (a copy is included in the LICENSE file that accompanied this code).
#
# You should have received a copy of the GNU Lesser General Public License
# version 3 along with OpenQuake.  If not, see
# <http://www.gnu.org/licenses/lgpl-3.0.txt> for a copy of the LGPLv3 License.


from geo_unittest import *
from handlers_unittest import *
from hazard_nrml_unittest import *
from hazard_unittest import *
from job_unittest import *
from kvs_unittest import *
from logs_unittest import *
from loss_output_unittest import *
from loss_map_output_unittest import *
from output_unittest import *
from parser_exposure_portfolio_unittest import *
from parser_hazard_curve_unittest import *
from parser_vulnerability_model_unittest import *
from producer_unittest import *
from risk_job_unittest import *
from risk_parser_unittest import *
from risk_tests import *
from schema_unittest import *
from probabilistic_unittest import *
from deterministic_hazard_unittest import *
from deterministic_risk_unittest import *
<<<<<<< HEAD
from loader_unittest import *
=======
from db_loader_unittest import *
>>>>>>> e455aea5
<|MERGE_RESOLUTION|>--- conflicted
+++ resolved
@@ -37,8 +37,4 @@
 from probabilistic_unittest import *
 from deterministic_hazard_unittest import *
 from deterministic_risk_unittest import *
-<<<<<<< HEAD
-from loader_unittest import *
-=======
-from db_loader_unittest import *
->>>>>>> e455aea5
+from db_loader_unittest import *